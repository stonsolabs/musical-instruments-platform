--- conflicted
+++ resolved
@@ -1,4 +1,3 @@
-<<<<<<< HEAD
 # Docs for the Azure Web Apps Deploy action: https://github.com/azure/functions-action
 # More GitHub Actions for Azure: https://github.com/Azure/actions
 # More info on Python, GitHub Actions, and Azure Functions: https://aka.ms/python-webapps-actions
@@ -58,77 +57,6 @@
   deploy:
     runs-on: ubuntu-latest
     needs: build
-    environment:
-      name: 'Production'
-      url: ${{ steps.deploy-to-function.outputs.webapp-url }}
-
-    steps:
-      - name: Download artifact from build job
-        uses: actions/download-artifact@v4
-        with:
-          name: python-app
-
-      - name: Unzip artifact for deployment
-        run: |
-          unzip release.zip
-          rm release.zip
-
-=======
-# Docs for the Azure Web Apps Deploy action: https://github.com/azure/functions-action
-# More GitHub Actions for Azure: https://github.com/Azure/actions
-# More info on Python, GitHub Actions, and Azure Functions: https://aka.ms/python-webapps-actions
-
-name: Build and deploy Python project to Azure Function App - getyourmusicgear-backend
-
-on:
-  push:
-    branches:
-      - main
-  workflow_dispatch:
-
-env:
-  AZURE_FUNCTIONAPP_PACKAGE_PATH: '.' # set this to the path to your web app project, defaults to the repository root
-  PYTHON_VERSION: '3.11' # set this to the python version to use (supports 3.6, 3.7, 3.8)
-
-jobs:
-  build:
-    runs-on: ubuntu-latest
-    permissions:
-      contents: read #This is required for actions/checkout
-
-    steps:
-      - name: Checkout repository
-        uses: actions/checkout@v4
-
-      - name: Setup Python version
-        uses: actions/setup-python@v5
-        with:
-          python-version: ${{ env.PYTHON_VERSION }}
-
-      - name: Create and start virtual environment
-        run: |
-          python -m venv venv
-          source venv/bin/activate
-
-      - name: Install dependencies
-        run: pip install -r requirements.txt
-
-      # Optional: Add step to run tests here
-
-      - name: Zip artifact for deployment
-        run: zip release.zip ./* -r
-
-      - name: Upload artifact for deployment job
-        uses: actions/upload-artifact@v4
-        with:
-          name: python-app
-          path: |
-            release.zip
-            !venv/
-
-  deploy:
-    runs-on: ubuntu-latest
-    needs: build
     permissions:
       id-token: write #This is required for requesting the JWT
       contents: read #This is required for actions/checkout
@@ -143,15 +71,13 @@
         run: |
           unzip release.zip
           rm release.zip
-        
->>>>>>> ce210ffe
+
       - name: Login to Azure
         uses: azure/login@v2
         with:
           client-id: ${{ secrets.AZUREAPPSERVICE_CLIENTID_FAEF6AA2E9CF41CA9B7699445D8E20DB }}
           tenant-id: ${{ secrets.AZUREAPPSERVICE_TENANTID_D73463363A5242EC857200621D833DCD }}
           subscription-id: ${{ secrets.AZUREAPPSERVICE_SUBSCRIPTIONID_A982E1FBC07D49F188D441CD8DAEC50D }}
-<<<<<<< HEAD
 
       - name: 'Deploy to Azure Functions'
         uses: Azure/functions-action@v1
@@ -159,15 +85,4 @@
         with:
           app-name: 'getyourmusicgear-backend'
           slot-name: 'Production'
-          package: '.'
-=======
-
-      - name: 'Deploy to Azure Functions'
-        uses: Azure/functions-action@v1
-        id: deploy-to-function
-        with:
-          app-name: 'getyourmusicgear-backend'
-          slot-name: 'Production'
-          package: ${{ env.AZURE_FUNCTIONAPP_PACKAGE_PATH }}
-          
->>>>>>> ce210ffe
+          package: '.'